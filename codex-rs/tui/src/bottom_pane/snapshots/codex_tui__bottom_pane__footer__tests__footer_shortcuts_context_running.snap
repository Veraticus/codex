--- conflicted
+++ resolved
@@ -2,8 +2,4 @@
 source: tui/src/bottom_pane/footer.rs
 expression: terminal.backend()
 ---
-<<<<<<< HEAD
-"                                                                                "
-=======
-"  72% context left · ? for shortcuts                                            "
->>>>>>> 961ed319
+"  72% context left · ? for shortcuts                                            "