--- conflicted
+++ resolved
@@ -2,8 +2,4 @@
 source: tui/src/bottom_pane/footer.rs
 expression: terminal.backend()
 ---
-<<<<<<< HEAD
-"                                                                                "
-=======
-"  100% context left · ? for shortcuts                                           "
->>>>>>> 961ed319
+"  100% context left · ? for shortcuts                                           "