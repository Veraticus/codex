// This is derived from `ratatui::Terminal`, which is licensed under the following terms:
//
// The MIT License (MIT)
// Copyright (c) 2016-2022 Florian Dehau
// Copyright (c) 2023-2025 The Ratatui Developers
//
// Permission is hereby granted, free of charge, to any person obtaining a copy
// of this software and associated documentation files (the "Software"), to deal
// in the Software without restriction, including without limitation the rights
// to use, copy, modify, merge, publish, distribute, sublicense, and/or sell
// copies of the Software, and to permit persons to whom the Software is
// furnished to do so, subject to the following conditions:
//
// The above copyright notice and this permission notice shall be included in all
// copies or substantial portions of the Software.
//
// THE SOFTWARE IS PROVIDED "AS IS", WITHOUT WARRANTY OF ANY KIND, EXPRESS OR
// IMPLIED, INCLUDING BUT NOT LIMITED TO THE WARRANTIES OF MERCHANTABILITY,
// FITNESS FOR A PARTICULAR PURPOSE AND NONINFRINGEMENT. IN NO EVENT SHALL THE
// AUTHORS OR COPYRIGHT HOLDERS BE LIABLE FOR ANY CLAIM, DAMAGES OR OTHER
// LIABILITY, WHETHER IN AN ACTION OF CONTRACT, TORT OR OTHERWISE, ARISING FROM,
// OUT OF OR IN CONNECTION WITH THE SOFTWARE OR THE USE OR OTHER DEALINGS IN THE
// SOFTWARE.
use std::io;
use std::io::Write;

use crossterm::cursor::MoveTo;
use crossterm::queue;
use crossterm::style::Colors;
use crossterm::style::Print;
use crossterm::style::SetAttribute;
use crossterm::style::SetBackgroundColor;
use crossterm::style::SetColors;
use crossterm::style::SetForegroundColor;
use crossterm::terminal::Clear;
use ratatui::backend::Backend;
use ratatui::backend::ClearType;
use ratatui::buffer::Buffer;
use ratatui::layout::Position;
use ratatui::layout::Rect;
use ratatui::layout::Size;
use ratatui::style::Color;
use ratatui::style::Modifier;
use ratatui::widgets::WidgetRef;

#[derive(Debug, Hash)]
pub struct Frame<'a> {
    /// Where should the cursor be after drawing this frame?
    ///
    /// If `None`, the cursor is hidden and its position is controlled by the backend. If `Some((x,
    /// y))`, the cursor is shown and placed at `(x, y)` after the call to `Terminal::draw()`.
    pub(crate) cursor_position: Option<Position>,

    /// The area of the viewport
    pub(crate) viewport_area: Rect,

    /// The buffer that is used to draw the current frame
    pub(crate) buffer: &'a mut Buffer,
}

impl Frame<'_> {
    /// The area of the current frame
    ///
    /// This is guaranteed not to change during rendering, so may be called multiple times.
    ///
    /// If your app listens for a resize event from the backend, it should ignore the values from
    /// the event for any calculations that are used to render the current frame and use this value
    /// instead as this is the area of the buffer that is used to render the current frame.
    pub const fn area(&self) -> Rect {
        self.viewport_area
    }

    /// Render a [`WidgetRef`] to the current buffer using [`WidgetRef::render_ref`].
    ///
    /// Usually the area argument is the size of the current frame or a sub-area of the current
    /// frame (which can be obtained using [`Layout`] to split the total area).
    #[allow(clippy::needless_pass_by_value)]
    pub fn render_widget_ref<W: WidgetRef>(&mut self, widget: W, area: Rect) {
        widget.render_ref(area, self.buffer);
    }

    /// After drawing this frame, make the cursor visible and put it at the specified (x, y)
    /// coordinates. If this method is not called, the cursor will be hidden.
    ///
    /// Note that this will interfere with calls to [`Terminal::hide_cursor`],
    /// [`Terminal::show_cursor`], and [`Terminal::set_cursor_position`]. Pick one of the APIs and
    /// stick with it.
    ///
    /// [`Terminal::hide_cursor`]: crate::Terminal::hide_cursor
    /// [`Terminal::show_cursor`]: crate::Terminal::show_cursor
    /// [`Terminal::set_cursor_position`]: crate::Terminal::set_cursor_position
    pub fn set_cursor_position<P: Into<Position>>(&mut self, position: P) {
        self.cursor_position = Some(position.into());
    }

    /// Gets the buffer that this `Frame` draws into as a mutable reference.
    pub fn buffer_mut(&mut self) -> &mut Buffer {
        self.buffer
    }
}

#[derive(Debug, Default, Clone, Eq, PartialEq, Hash)]
pub struct Terminal<B>
where
    B: Backend + Write,
{
    /// The backend used to interface with the terminal
    backend: B,
    /// Holds the results of the current and previous draw calls. The two are compared at the end
    /// of each draw pass to output the necessary updates to the terminal
    buffers: [Buffer; 2],
    /// Index of the current buffer in the previous array
    current: usize,
    /// Whether the cursor is currently hidden
    pub hidden_cursor: bool,
    /// Area of the viewport
    pub viewport_area: Rect,
    /// Last known size of the terminal. Used to detect if the internal buffers have to be resized.
    pub last_known_screen_size: Size,
    /// Last known position of the cursor. Used to find the new area when the viewport is inlined
    /// and the terminal resized.
    pub last_known_cursor_pos: Position,

    use_custom_flush: bool,
}

impl<B> Drop for Terminal<B>
where
    B: Backend,
    B: Write,
{
    #[allow(clippy::print_stderr)]
    fn drop(&mut self) {
        // Attempt to restore the cursor state
        if self.hidden_cursor
            && let Err(err) = self.show_cursor()
        {
            eprintln!("Failed to show the cursor: {err}");
        }
    }
}

impl<B> Terminal<B>
where
    B: Backend,
    B: Write,
{
    /// Creates a new [`Terminal`] with the given [`Backend`] and [`TerminalOptions`].
    pub fn with_options(mut backend: B) -> io::Result<Self> {
        let screen_size = backend.size()?;
        let cursor_pos = backend.get_cursor_position()?;
        Ok(Self {
            backend,
            buffers: [
                Buffer::empty(Rect::new(0, 0, 0, 0)),
                Buffer::empty(Rect::new(0, 0, 0, 0)),
            ],
            current: 0,
            hidden_cursor: false,
            viewport_area: Rect::new(0, cursor_pos.y, 0, 0),
            last_known_screen_size: screen_size,
            last_known_cursor_pos: cursor_pos,
            use_custom_flush: true,
        })
    }

    /// Get a Frame object which provides a consistent view into the terminal state for rendering.
    pub fn get_frame(&mut self) -> Frame<'_> {
        Frame {
            cursor_position: None,
            viewport_area: self.viewport_area,
            buffer: self.current_buffer_mut(),
        }
    }

    /// Gets the current buffer as a mutable reference.
    pub fn current_buffer_mut(&mut self) -> &mut Buffer {
        &mut self.buffers[self.current]
    }

    /// Gets the backend
    pub const fn backend(&self) -> &B {
        &self.backend
    }

    /// Gets the backend as a mutable reference
    pub fn backend_mut(&mut self) -> &mut B {
        &mut self.backend
    }

    /// Obtains a difference between the previous and the current buffer and passes it to the
    /// current backend for drawing.
    pub fn flush(&mut self) -> io::Result<()> {
        let previous_buffer = &self.buffers[1 - self.current];
        let current_buffer = &self.buffers[self.current];

        if self.use_custom_flush {
            let updates = diff_buffers(previous_buffer, current_buffer);
            if let Some(DrawCommand::Put { x, y, .. }) = updates
                .iter()
                .rev()
                .find(|cmd| matches!(cmd, DrawCommand::Put { .. }))
            {
                self.last_known_cursor_pos = Position { x: *x, y: *y };
            }
            draw(&mut self.backend, updates.into_iter())
        } else {
            let updates = previous_buffer.diff(current_buffer);
            if let Some((x, y, _)) = updates.last() {
                self.last_known_cursor_pos = Position { x: *x, y: *y };
            }
            self.backend.draw(updates.into_iter())
        }
    }

    /// Updates the Terminal so that internal buffers match the requested area.
    ///
    /// Requested area will be saved to remain consistent when rendering. This leads to a full clear
    /// of the screen.
    pub fn resize(&mut self, screen_size: Size) -> io::Result<()> {
        self.last_known_screen_size = screen_size;
        Ok(())
    }

    /// Sets the viewport area.
    pub fn set_viewport_area(&mut self, area: Rect) {
        self.buffers[self.current].resize(area);
        self.buffers[1 - self.current].resize(area);
        self.viewport_area = area;
    }

    /// Queries the backend for size and resizes if it doesn't match the previous size.
    pub fn autoresize(&mut self) -> io::Result<()> {
        let screen_size = self.size()?;
        if screen_size != self.last_known_screen_size {
            self.resize(screen_size)?;
        }
        Ok(())
    }

    /// Draws a single frame to the terminal.
    ///
    /// Returns a [`CompletedFrame`] if successful, otherwise a [`std::io::Error`].
    ///
    /// If the render callback passed to this method can fail, use [`try_draw`] instead.
    ///
    /// Applications should call `draw` or [`try_draw`] in a loop to continuously render the
    /// terminal. These methods are the main entry points for drawing to the terminal.
    ///
    /// [`try_draw`]: Terminal::try_draw
    ///
    /// This method will:
    ///
    /// - autoresize the terminal if necessary
    /// - call the render callback, passing it a [`Frame`] reference to render to
    /// - flush the current internal state by copying the current buffer to the backend
    /// - move the cursor to the last known position if it was set during the rendering closure
    ///
    /// The render callback should fully render the entire frame when called, including areas that
    /// are unchanged from the previous frame. This is because each frame is compared to the
    /// previous frame to determine what has changed, and only the changes are written to the
    /// terminal. If the render callback does not fully render the frame, the terminal will not be
    /// in a consistent state.
    pub fn draw<F>(&mut self, render_callback: F) -> io::Result<()>
    where
        F: FnOnce(&mut Frame),
    {
        self.try_draw(|frame| {
            render_callback(frame);
            io::Result::Ok(())
        })
    }

    /// Tries to draw a single frame to the terminal.
    ///
    /// Returns [`Result::Ok`] containing a [`CompletedFrame`] if successful, otherwise
    /// [`Result::Err`] containing the [`std::io::Error`] that caused the failure.
    ///
    /// This is the equivalent of [`Terminal::draw`] but the render callback is a function or
    /// closure that returns a `Result` instead of nothing.
    ///
    /// Applications should call `try_draw` or [`draw`] in a loop to continuously render the
    /// terminal. These methods are the main entry points for drawing to the terminal.
    ///
    /// [`draw`]: Terminal::draw
    ///
    /// This method will:
    ///
    /// - autoresize the terminal if necessary
    /// - call the render callback, passing it a [`Frame`] reference to render to
    /// - flush the current internal state by copying the current buffer to the backend
    /// - move the cursor to the last known position if it was set during the rendering closure
    /// - return a [`CompletedFrame`] with the current buffer and the area of the terminal
    ///
    /// The render callback passed to `try_draw` can return any [`Result`] with an error type that
    /// can be converted into an [`std::io::Error`] using the [`Into`] trait. This makes it possible
    /// to use the `?` operator to propagate errors that occur during rendering. If the render
    /// callback returns an error, the error will be returned from `try_draw` as an
    /// [`std::io::Error`] and the terminal will not be updated.
    ///
    /// The [`CompletedFrame`] returned by this method can be useful for debugging or testing
    /// purposes, but it is often not used in regular applicationss.
    ///
    /// The render callback should fully render the entire frame when called, including areas that
    /// are unchanged from the previous frame. This is because each frame is compared to the
    /// previous frame to determine what has changed, and only the changes are written to the
    /// terminal. If the render function does not fully render the frame, the terminal will not be
    /// in a consistent state.
    pub fn try_draw<F, E>(&mut self, render_callback: F) -> io::Result<()>
    where
        F: FnOnce(&mut Frame) -> Result<(), E>,
        E: Into<io::Error>,
    {
        // Autoresize - otherwise we get glitches if shrinking or potential desync between widgets
        // and the terminal (if growing), which may OOB.
        self.autoresize()?;

        let mut frame = self.get_frame();

        render_callback(&mut frame).map_err(Into::into)?;

        // We can't change the cursor position right away because we have to flush the frame to
        // stdout first. But we also can't keep the frame around, since it holds a &mut to
        // Buffer. Thus, we're taking the important data out of the Frame and dropping it.
        let cursor_position = frame.cursor_position;

        // Draw to stdout
        self.flush()?;

        match cursor_position {
            None => self.hide_cursor()?,
            Some(position) => {
                self.show_cursor()?;
                self.set_cursor_position(position)?;
            }
        }

        self.swap_buffers();

        ratatui::backend::Backend::flush(&mut self.backend)?;

        Ok(())
    }

    /// Hides the cursor.
    pub fn hide_cursor(&mut self) -> io::Result<()> {
        self.backend.hide_cursor()?;
        self.hidden_cursor = true;
        Ok(())
    }

    /// Shows the cursor.
    pub fn show_cursor(&mut self) -> io::Result<()> {
        self.backend.show_cursor()?;
        self.hidden_cursor = false;
        Ok(())
    }

    /// Gets the current cursor position.
    ///
    /// This is the position of the cursor after the last draw call.
    #[allow(dead_code)]
    pub fn get_cursor_position(&mut self) -> io::Result<Position> {
        self.backend.get_cursor_position()
    }

    /// Sets the cursor position.
    pub fn set_cursor_position<P: Into<Position>>(&mut self, position: P) -> io::Result<()> {
        let position = position.into();
        self.backend.set_cursor_position(position)?;
        self.last_known_cursor_pos = position;
        Ok(())
    }

    /// Clear the terminal and force a full redraw on the next draw call.
    pub fn clear(&mut self) -> io::Result<()> {
        if self.viewport_area.is_empty() {
            return Ok(());
        }
        self.backend
            .set_cursor_position(self.viewport_area.as_position())?;
        self.backend.clear_region(ClearType::AfterCursor)?;
        // Reset the back buffer to make sure the next update will redraw everything.
        self.buffers[1 - self.current].reset();
        Ok(())
    }

    /// Clears the inactive buffer and swaps it with the current buffer
    pub fn swap_buffers(&mut self) {
        self.buffers[1 - self.current].reset();
        self.current = 1 - self.current;
    }

    /// Queries the real size of the backend.
    pub fn size(&self) -> io::Result<Size> {
        self.backend.size()
    }
}

use ratatui::buffer::Cell;
use unicode_width::UnicodeWidthStr;

#[derive(Debug)]
enum DrawCommand<'a> {
    Put { x: u16, y: u16, cell: &'a Cell },
    ClearToEnd { x: u16, y: u16, bg: Color },
}

fn diff_buffers<'a>(a: &'a Buffer, b: &'a Buffer) -> Vec<DrawCommand<'a>> {
    let previous_buffer = &a.content;
    let next_buffer = &b.content;

    let mut updates = vec![];
    let mut last_nonblank_column = vec![0; a.area.height as usize];
    for y in 0..a.area.height {
        let row_start = y as usize * a.area.width as usize;
        let row_end = row_start + a.area.width as usize;
        let row = &next_buffer[row_start..row_end];
        let bg = row.last().map(|cell| cell.bg).unwrap_or(Color::Reset);

        let x = row
            .iter()
            .rposition(|cell| {
                cell.symbol() != " " || cell.bg != bg || cell.modifier != Modifier::empty()
            })
            .unwrap_or(0);
        last_nonblank_column[y as usize] = x as u16;
<<<<<<< HEAD
        let clear_start = row_start + x + 1;
        if x < (a.area.width as usize).saturating_sub(1) && clear_start < previous_buffer.len() {
            let (x_abs, y_abs) = a.pos_of(clear_start);
=======
        if x < (a.area.width as usize).saturating_sub(1) {
            let (x_abs, y_abs) = a.pos_of(row_start + x + 1);
>>>>>>> 687a13bb
            updates.push(DrawCommand::ClearToEnd {
                x: x_abs,
                y: y_abs,
                bg,
            });
        }
    }

    // Cells invalidated by drawing/replacing preceding multi-width characters:
    let mut invalidated: usize = 0;
    // Cells from the current buffer to skip due to preceding multi-width characters taking
    // their place (the skipped cells should be blank anyway), or due to per-cell-skipping:
    let mut to_skip: usize = 0;
    for (i, (current, previous)) in next_buffer.iter().zip(previous_buffer.iter()).enumerate() {
        if !current.skip && (current != previous || invalidated > 0) && to_skip == 0 {
            let (x, y) = a.pos_of(i);
            let row = i / a.area.width as usize;
            if x <= last_nonblank_column[row] {
                updates.push(DrawCommand::Put {
                    x,
                    y,
                    cell: &next_buffer[i],
                });
            }
        }

        to_skip = current.symbol().width().saturating_sub(1);

        let affected_width = std::cmp::max(current.symbol().width(), previous.symbol().width());
        invalidated = std::cmp::max(affected_width, invalidated).saturating_sub(1);
    }
    updates
}

fn draw<'a, I>(writer: &mut impl Write, commands: I) -> io::Result<()>
where
    I: Iterator<Item = DrawCommand<'a>>,
{
    let mut fg = Color::Reset;
    let mut bg = Color::Reset;
    let mut modifier = Modifier::empty();
    let mut last_pos: Option<Position> = None;
    for command in commands {
        let (x, y) = match command {
            DrawCommand::Put { x, y, .. } => (x, y),
            DrawCommand::ClearToEnd { x, y, .. } => (x, y),
        };
        // Move the cursor if the previous location was not (x - 1, y)
        if !matches!(last_pos, Some(p) if x == p.x + 1 && y == p.y) {
            queue!(writer, MoveTo(x, y))?;
        }
        last_pos = Some(Position { x, y });
        match command {
            DrawCommand::Put { cell, .. } => {
                if cell.modifier != modifier {
                    let diff = ModifierDiff {
                        from: modifier,
                        to: cell.modifier,
                    };
                    diff.queue(writer)?;
                    modifier = cell.modifier;
                }
                if cell.fg != fg || cell.bg != bg {
                    queue!(
                        writer,
                        SetColors(Colors::new(cell.fg.into(), cell.bg.into()))
                    )?;
                    fg = cell.fg;
                    bg = cell.bg;
                }

                queue!(writer, Print(cell.symbol()))?;
            }
            DrawCommand::ClearToEnd { bg: clear_bg, .. } => {
                queue!(writer, SetAttribute(crossterm::style::Attribute::Reset))?;
                modifier = Modifier::empty();
                queue!(writer, SetBackgroundColor(clear_bg.into()))?;
                bg = clear_bg;
                queue!(writer, Clear(crossterm::terminal::ClearType::UntilNewLine))?;
            }
        }
    }

    queue!(
        writer,
        SetForegroundColor(crossterm::style::Color::Reset),
        SetBackgroundColor(crossterm::style::Color::Reset),
        SetAttribute(crossterm::style::Attribute::Reset),
    )?;

    Ok(())
}

/// The `ModifierDiff` struct is used to calculate the difference between two `Modifier`
/// values. This is useful when updating the terminal display, as it allows for more
/// efficient updates by only sending the necessary changes.
struct ModifierDiff {
    pub from: Modifier,
    pub to: Modifier,
}

impl ModifierDiff {
    fn queue<W: io::Write>(self, w: &mut W) -> io::Result<()> {
        use crossterm::style::Attribute as CAttribute;
        let removed = self.from - self.to;
        if removed.contains(Modifier::REVERSED) {
            queue!(w, SetAttribute(CAttribute::NoReverse))?;
        }
        if removed.contains(Modifier::BOLD) {
            queue!(w, SetAttribute(CAttribute::NormalIntensity))?;
            if self.to.contains(Modifier::DIM) {
                queue!(w, SetAttribute(CAttribute::Dim))?;
            }
        }
        if removed.contains(Modifier::ITALIC) {
            queue!(w, SetAttribute(CAttribute::NoItalic))?;
        }
        if removed.contains(Modifier::UNDERLINED) {
            queue!(w, SetAttribute(CAttribute::NoUnderline))?;
        }
        if removed.contains(Modifier::DIM) {
            queue!(w, SetAttribute(CAttribute::NormalIntensity))?;
        }
        if removed.contains(Modifier::CROSSED_OUT) {
            queue!(w, SetAttribute(CAttribute::NotCrossedOut))?;
        }
        if removed.contains(Modifier::SLOW_BLINK) || removed.contains(Modifier::RAPID_BLINK) {
            queue!(w, SetAttribute(CAttribute::NoBlink))?;
        }

        let added = self.to - self.from;
        if added.contains(Modifier::REVERSED) {
            queue!(w, SetAttribute(CAttribute::Reverse))?;
        }
        if added.contains(Modifier::BOLD) {
            queue!(w, SetAttribute(CAttribute::Bold))?;
        }
        if added.contains(Modifier::ITALIC) {
            queue!(w, SetAttribute(CAttribute::Italic))?;
        }
        if added.contains(Modifier::UNDERLINED) {
            queue!(w, SetAttribute(CAttribute::Underlined))?;
        }
        if added.contains(Modifier::DIM) {
            queue!(w, SetAttribute(CAttribute::Dim))?;
        }
        if added.contains(Modifier::CROSSED_OUT) {
            queue!(w, SetAttribute(CAttribute::CrossedOut))?;
        }
        if added.contains(Modifier::SLOW_BLINK) {
            queue!(w, SetAttribute(CAttribute::SlowBlink))?;
        }
        if added.contains(Modifier::RAPID_BLINK) {
            queue!(w, SetAttribute(CAttribute::RapidBlink))?;
        }

        Ok(())
    }
}

#[cfg(test)]
mod tests {
    use super::*;
    use pretty_assertions::assert_eq;
    use ratatui::layout::Rect;

    #[test]
    fn diff_buffers_does_not_emit_clear_to_end_for_full_width_row() {
        let area = Rect::new(0, 0, 3, 2);
        let previous = Buffer::empty(area);
        let mut next = Buffer::empty(area);

        next.cell_mut((2, 0))
            .expect("cell should exist")
            .set_symbol("X");

        let commands = diff_buffers(&previous, &next);

        let clear_count = commands
            .iter()
            .filter(|command| matches!(command, DrawCommand::ClearToEnd { y, .. } if *y == 0))
            .count();
        assert_eq!(
            0, clear_count,
            "expected diff_buffers not to emit ClearToEnd; commands: {commands:?}",
        );
        assert!(
            commands
                .iter()
                .any(|command| matches!(command, DrawCommand::Put { x: 2, y: 0, .. })),
            "expected diff_buffers to update the final cell; commands: {commands:?}",
        );
    }
}<|MERGE_RESOLUTION|>--- conflicted
+++ resolved
@@ -425,14 +425,8 @@
             })
             .unwrap_or(0);
         last_nonblank_column[y as usize] = x as u16;
-<<<<<<< HEAD
-        let clear_start = row_start + x + 1;
-        if x < (a.area.width as usize).saturating_sub(1) && clear_start < previous_buffer.len() {
-            let (x_abs, y_abs) = a.pos_of(clear_start);
-=======
         if x < (a.area.width as usize).saturating_sub(1) {
             let (x_abs, y_abs) = a.pos_of(row_start + x + 1);
->>>>>>> 687a13bb
             updates.push(DrawCommand::ClearToEnd {
                 x: x_abs,
                 y: y_abs,
